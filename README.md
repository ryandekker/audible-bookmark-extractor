## This tool allows a user to download their audiobooks from Audible and transcribes their bookmarks into text, which can be exported to Notion and Excel (.csv)

main_file.py contains the CLI and most of the application logic

### To start

```
pip install -r requirements.txt
```

After everything is installed:

```
python main.py
```

Type help for a list of useful commands

### Authentication

#### Note: you need 2FA activated on your Audible account

Run command

```
authenticate
```

Then when prompted enter your email and password, a separate window will open to display your CAPTCHA, which the program will prompt you for as well. NOTE: The CAPTCHAS for Audible seem to be pretty tough (as in not easily readable) lately, so you may need to retry a few times to get one you can solve.

Then you are logged into the Audible API and your credentials are stored in credentials.json, you won't need to authenticate again as long as you have this file.

<<<<<<< HEAD
If you want to post highlights to readwise, run the readwise_* commands.


=======
>>>>>>> 0abeb00a
### On top of ffmpeg-python, you need FFMPEG installed on your computer, refer to python-ffmpeg github doc

https://github.com/kkroening/ffmpeg-python

### Anti-Piracy Notice

Note that this project does NOT 'crack' Audible DRM or download audiobooks which the user does not own. It simply allows the user to use their own encryption key (fetched from Audible servers) to decrypt the audiobook in the same manner that the official audiobook playing software does, and download audiobooks which they have purchased.

Please only use this application for gaining full access to your own audiobooks for archiving/converson/convenience. DeDRMed audiobooks should not be uploaded to open servers, torrents, or other methods of mass distribution. No help will be given to people doing such things. Authors, retailers, and publishers all need to make a living, so that they can continue to produce audiobooks for us to hear, and enjoy. Don't be a parasite.

This message is paraphrased from the https://apprenticealf.wordpress.com/ page.

Also, the purpose of the software is not to circumvent the DRM restrictions for audio books that you do not own in that you do not have them on your personal Audible account. The purpose of this software is to create a method for you to download and store your books just in case Audible fails for some reason, as well as provide a way to export your bookmarks into an Excel file so that you may refer to your notes more easily, than having to rely on the Audible app.

## FAQ:

sh: 1: ffmpeg: not found
You need to install ffmpeg, refer to python-ffmpeg github doc
https://github.com/kkroening/ffmpeg-python

I'm prompted for a CVF code when trying to authenticate, and then the program crashes
You need to enable 2FA on your Amazon account

I get error "Exception: Login failed. Please check the log." when trying to authenticate
You need to enable 2FA on your Amazon account<|MERGE_RESOLUTION|>--- conflicted
+++ resolved
@@ -11,7 +11,7 @@
 After everything is installed:
 
 ```
-python main.py
+python main_file.py
 ```
 
 Type help for a list of useful commands
@@ -30,12 +30,6 @@
 
 Then you are logged into the Audible API and your credentials are stored in credentials.json, you won't need to authenticate again as long as you have this file.
 
-<<<<<<< HEAD
-If you want to post highlights to readwise, run the readwise_* commands.
-
-
-=======
->>>>>>> 0abeb00a
 ### On top of ffmpeg-python, you need FFMPEG installed on your computer, refer to python-ffmpeg github doc
 
 https://github.com/kkroening/ffmpeg-python
